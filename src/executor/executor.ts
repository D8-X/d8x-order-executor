--- conflicted
+++ resolved
@@ -3,11 +3,7 @@
 import { providers } from "ethers";
 import { Redis } from "ioredis";
 import { constructRedis, executeWithTimeout, sleep } from "../utils";
-<<<<<<< HEAD
-import RPCManager from "./rpcManager";
-=======
 import { BotStatus, ExecutorConfig, ExecuteOrderMsg } from "../types";
->>>>>>> c170fb18
 
 export default class Executor {
   // objects
@@ -19,19 +15,6 @@
   private treasury: string;
   private privateKey: string[];
   private config: ExecutorConfig;
-<<<<<<< HEAD
-  private moduloTS: number; // primarily submit orders with createdTimestamp divisible by moduloTS (if defined), or all orders (if undefined)
-  private residualTS: number;
-  private perpetualId: number | undefined;
-
-  // constants
-  private NON_EXECUTION_WAIT_TIME_MS = 30_000; // maximal time we leave for owner-peer to execute an executable order
-  private MAX_OUTOFSYNC_SECONDS: number = 10; // publish times must be within 10 seconds of each other, or submission will fail on-chain
-  private SPLIT_PX_UPDATE: boolean = false; // needed on zk because of performance issues on Polygon side
-  private REFRESH_INTERVAL_MS: number; // how often to force a refresh of all orders, in miliseconds
-  private EXECUTE_INTERVAL_MS: number;
-=======
->>>>>>> c170fb18
 
   // state
   private q: Set<string> = new Set();
@@ -84,55 +67,12 @@
       i = (i + 1) % this.providers.length;
       tried++;
     }
-<<<<<<< HEAD
-
-    // MarketData (read only, no authentication needed)
-    this.mktData = new MarketData(config);
-    this.orTool = this.privateKey.map(
-      (pk) => new OrderExecutorTool(config, pk)
-    );
-
-    // Connect
-    this.log(
-      `connecting to proxy with read-only access: ${config.proxyAddr} (chain id ${config.chainId})...`
-    );
-    await this.mktData.createProxyInstance(this.provider);
-
-    this.log(`connecting to order book with write access...`);
-    await Promise.all(
-      this.orTool.map(async (obj) =>
-        obj.createProxyInstance(
-          new ethers.providers.StaticJsonRpcProvider(
-            await this.rpcManager.getRPC()
-          )
-        )
-      )
-    );
-
-    // Create contracts
-    try {
-      this.perpetualId = this.mktData.getPerpIdFromSymbol(this.symbol);
-    } catch (e) {
-      // no such perpetual - exit gracefully without restart
-      console.log(`Perpetual ${this.symbol} not found - bot not running`);
-      process.exit(0);
-    }
-
-    // fetch lob address
-    this.obAddr = await this.mktData
-      .getReadOnlyProxyInstance()
-      .getOrderBookAddress(this.perpetualId);
-
-    // Subscribe to blockchain events
-    this.log(`subscribing to blockchain streamer...`);
-=======
     if (!success) {
       throw new Error("critical: all RPCs are down");
     }
 
     // Subscribe to relayed events
     // console.log(`${new Date(Date.now()).toISOString()}: subscribing to account streamer...`);
->>>>>>> c170fb18
     await this.redisSubClient.subscribe(
       "block",
       "ExecuteOrder",
@@ -151,36 +91,6 @@
         // }
       }
     );
-<<<<<<< HEAD
-    // initialization complete
-    this.log({
-      perpetualId: this.perpetualId,
-      orderBook: this.obAddr,
-      proxy: config.proxyAddr,
-      earnings: this.earningsAddr,
-      servers: this.moduloTS,
-      serverIndex: this.residualTS,
-      wallets: this.orTool.map((ot) => ot.getAddress()),
-    });
-    // Fetch orders
-    this.refreshOpenOrders();
-      // .then(() => this.executeOrders(true))
-      // .then(() => this.executeOrders(false));
-  }
-
-  /**
-   * Given the number of servers running and the index of the current one,
-   * determines if an order is assigned to us
-   * @param orderBundle Order bundle
-   * @returns True if order id is assigned to this server
-   */
-  private isMyOrder(orderBundle: OrderBundle): boolean {
-    return (
-      BigNumber.from(orderBundle.id.slice(0, 8)).toNumber() % this.moduloTS ==
-      this.residualTS
-    );
-=======
->>>>>>> c170fb18
   }
 
   /**
@@ -198,118 +108,10 @@
         ) {
           await this.execute().catch(() => {});
         }
-<<<<<<< HEAD
-        await this.executeOrders(true);
-        await this.executeOrders(false);
-      }, 10_000);
-
-      setInterval(async () => {
-        // checks that we refresh all orders every hour +- 10 sec
-        if (Date.now() - this.lastRefreshTime < this.REFRESH_INTERVAL_MS) {
-          return;
-        }
-        this.refreshOpenOrders();
-      }, 10_000);
-
-      // setInterval(async () => {
-      //   // tries to execute frequently if the broker signed an order,
-      //   // until the order is found on chain or it's been long enough
-      //   if (this.hasOffChainOrders && Date.now() - this.lastOffChainOrder < 60_000) {
-      //     this.log(`last off-chain order: ${Math.round((Date.now() - this.lastOffChainOrder) / 1000)}s ago`);
-      //     await this.executeOrders();
-      //   }
-      // }, 1_000);
-=======
-      });
->>>>>>> c170fb18
+      });
 
       this.redisSubClient.on("message", async (channel, msg) => {
         switch (channel) {
-<<<<<<< HEAD
-          case "switch-mode": {
-            // listener changed mode: something failed so refresh orders
-            this.refreshOpenOrders();
-            break;
-          }
-          case "block": {
-            numBlocks++;
-            // new block - track
-            this.blockNumber = Number(msg);
-            if (!this.isExecuting) {
-              this.moveNewOrdersToOrders();
-            }
-            if (
-              this.hasOffChainOrders &&
-              Date.now() - this.lastOffChainOrder < 60_000
-            ) {
-              // this.log(`last off-chain order: ${Math.round((Date.now() - this.lastOffChainOrder) / 1000)}s ago`);
-              await this.executeOrders(true);
-            }
-            if (numBlocks % 500 == 0) {
-              const mktOrders = this.openOrders.filter(
-                (ob) => ob.order?.type == ORDER_TYPE_MARKET
-              ).length;
-              this.log(
-                JSON.stringify({
-                  marketOrders: mktOrders,
-                  totalOrders: this.openOrders.length,
-                })
-              );
-              if (mktOrders > 0) {
-                await this.executeOrders(true).then(() => {
-                  this.executeOrders(false);
-                });
-              }
-            }
-            break;
-          }
-          case "PerpetualLimitOrderCreated": {
-            const { perpetualId, trader, order, digest, fromEvent } =
-              JSON.parse(msg);
-            if (this.perpetualId == perpetualId) {
-              let ts = Math.floor(Date.now() / 1_000);
-              this.log(`adding order ${digest} from trader ${trader}`);
-              // addOrder can trigger an early call to execute if it's a market order
-              await this.addOrder(trader, digest, order, ts, fromEvent);
-              this.lastOffChainOrder = Date.now();
-            }
-            break;
-          }
-          case "ExecutionFailed": {
-            // if it failed because of "cancel delay required";
-            //  --> order stays in the book
-            // else:
-            //  --> order is removed from the book
-            const { perpetualId, digest, reason } = JSON.parse(msg);
-            if (this.perpetualId == perpetualId) {
-              let ts = Math.floor(Date.now() / 1_000);
-              this.log(`execution of ${digest} failed with reason ${reason}`);
-              if (reason != "cancel delay required") {
-                this.removeOrder(digest, ts);
-              } else {
-                // unlock to try again
-                this.unlockOrder(digest);
-              }
-            }
-            break;
-          }
-          case "PerpetualLimitOrderCancelled": {
-            const { perpetualId, digest } = JSON.parse(msg);
-            if (this.perpetualId == perpetualId) {
-              let ts = Math.floor(Date.now() / 1_000);
-              this.log(`order ${digest} has been cancelled`);
-              this.removeOrder(digest, ts);
-            }
-            break;
-          }
-          case "Trade": {
-            const { perpetualId, digest, traderAddr } = JSON.parse(msg);
-            if (this.perpetualId == perpetualId) {
-              let ts = Math.floor(Date.now() / 1_000);
-              this.log(`order ${digest} has been executed`);
-              this.removeOrder(digest, ts);
-              this.updateAccount(traderAddr);
-=======
           // case "block": {
           //   if (+msg % 1000 == 0) {
           //     console.log(
@@ -333,7 +135,6 @@
             } else {
               // res == BotStatus.Ready
               success++;
->>>>>>> c170fb18
             }
             break;
           }
@@ -390,32 +191,6 @@
       return false;
     }
 
-<<<<<<< HEAD
-  public removeOrder(digest: string, ts: number) {
-    this.removedOrders.add(digest);
-    this.orderIds.delete(digest);
-  }
-
-  /**
-   * Copy new orders to order array and delete reference in newOrders
-   */
-  private moveNewOrdersToOrders() {
-    for (let k = this.newOrders.length - 1; k >= 0; k--) {
-      // this.log(
-      //   `moved new ${this.newOrders[k].order?.type} order to open orders, id ${this.newOrders[k].id}`
-      // );
-      // remove if it exists
-      let newOb = this.newOrders[k];
-      this.openOrders = this.openOrders
-        .filter((ob) => {
-          return newOb.id != ob.id;
-        })
-        .reverse();
-      // append
-      this.openOrders.push(newOb);
-      // remove from new orders
-      this.newOrders.pop();
-=======
     // submit txn
     console.log({
       info: "submitting txn...",
@@ -446,7 +221,6 @@
       this.bots[botIdx].busy = false;
       this.locked.delete(digest);
       return false;
->>>>>>> c170fb18
     }
     console.log({
       info: "txn accepted",
@@ -458,53 +232,6 @@
       hash: tx.hash,
     });
 
-<<<<<<< HEAD
-  /**
-   * Reset open orders-array; refresh all open orders
-   */
-  public async refreshOpenOrders() {
-    if (this.isExecuting) {
-      // return without updating refresh time
-      return;
-    }
-    this.log(`refreshing orders`);
-
-
-    this.lastRefreshTime = Date.now();
-    const allOrders = await this.orTool![0].getAllOpenOrders(this.symbol);
-    this.isExecuting = true;
-    this.openOrders = [];
-    this.orderIds = new Set();
-    this.newOrders = [];
-    this.removedOrders = new Set<string>();
-    
-
-    const ts = Math.round(Date.now() / 1000);
-    const orders = allOrders[0].reverse();
-    const orderIds = allOrders[1].reverse();
-    const traders = allOrders[2].reverse();
-    for (let k = 0; k < orders.length; k++) {
-      if (orders[k].deadline == undefined || orders[k].deadline! > ts) {
-        this.openOrders.push({
-          id: orderIds[k],
-          order: orders[k],
-          isLocked: false,
-          ts: orders[k].submittedTimestamp ?? 0,
-          onChain: true,
-          traderAddr: traders[k],
-        });
-        this.orderIds.add(orderIds[k]);
-      }
-    }
-    this.isExecuting = false;
-    this.log(
-      `${this.orderIds.size} open orders, ${
-        this.openOrders.filter(
-          (o) => o.order === undefined || o.order?.type == ORDER_TYPE_MARKET
-        ).length
-      } of which are market orders or unknown type`
-    );
-=======
     // confirm execution
     try {
       const receipt = await tx.wait();
@@ -556,7 +283,6 @@
     // unlock bot
     this.bots[botIdx].busy = false;
     return true;
->>>>>>> c170fb18
   }
 
   /**
@@ -570,228 +296,6 @@
       return BotStatus.Busy;
     }
 
-<<<<<<< HEAD
-  private async _isExecutable(
-    submission: {
-      submission: PriceFeedSubmission;
-      pxS2S3: [number, number | undefined];
-    },
-    ts: number,
-    marketOnly: boolean
-  ) {
-    let hasOffChainOrders = false;
-    for (let orderBundle of this.openOrders) {
-      if (!orderBundle.onChain) {
-        // this.log(
-        //   `order ${orderBundle.id} on-chain status unknown - checking...`
-        // );
-        const thisOrder = await this.orTool![0].getOrderById(
-          this.symbol,
-          orderBundle.id
-        );
-        if (thisOrder != undefined) {
-          this.log(
-            `order ${orderBundle.id} found on-chain - execution proceeds`
-          );
-          orderBundle.onChain = true;
-          orderBundle.order = thisOrder;
-        } else {
-          hasOffChainOrders = true;
-          // this.log(`order ${orderBundle.id} is NOT on-chain - won't execute`);
-        }
-      }
-    }
-    // this.hasOffChainOrders = orders.some((orderBundle) => !orderBundle.onChain);
-    this.hasOffChainOrders = hasOffChainOrders;
-    // determine which orders could be executed now
-    const isExecutable = this.openOrders.map(
-      (orderBundle: OrderBundle, idx: number) => {
-        // is this order currently locked or not yet on-chain
-        if (
-          orderBundle.isLocked ||
-          !orderBundle.onChain ||
-          orderBundle.order === undefined ||
-          (orderBundle.order.type === ORDER_TYPE_MARKET) !== marketOnly
-        ) {
-          // if ((orderBundle.order.type === ORDER_TYPE_MARKET) !== marketOnly) {
-          //   this.log(
-          //     `order ${orderBundle.id} is market during conditional execution, or limit during market execution`
-          //   );
-          // } else {
-          //   this.log(`order ${orderBundle.id} is locked or not on-chain`);
-          // }
-          return false;
-        }
-        if (
-          (orderBundle.order.submittedTimestamp ?? Infinity) +
-            this.config.executeDelaySeconds >
-          Math.max(...submission.submission.timestamps)
-        ) {
-          // too early
-          this.log(`order ${orderBundle.id} is too early`);
-          return false;
-        }
-        if (
-          Math.max(
-            orderBundle.order.executionTimestamp ?? 0,
-            orderBundle.order.submittedTimestamp ?? 0
-          ) > Math.min(...submission.submission.timestamps)
-        ) {
-          const timeLimit = Math.max(
-            orderBundle.order.executionTimestamp ?? 0,
-            orderBundle.order.submittedTimestamp ?? 0
-          );
-          const oracleTime = Math.min(...submission.submission.timestamps);
-          this.log(
-            `oracle time older than order limit time: ${oracleTime} < ${timeLimit}`
-          );
-          return false;
-        }
-        const overdueMS = this.overdueForMS(orderBundle);
-        const isMine = this.isMyOrder(orderBundle);
-        // is this order not ours and not overdue?
-        if (!isMine && overdueMS < 0) {
-          return false;
-        }
-        // is it a market order without parents (so no need to check conditions)?
-        if (this.isSingleMarketOrder(orderBundle.order)) {
-          if (overdueMS > 0) {
-            if (isMine) {
-              // this.log(
-              //   `OWN ${orderBundle.order.type} order ${
-              //     orderBundle.id
-              //   }, late for ${
-              //     (overdueMS + this.NON_EXECUTION_WAIT_TIME_MS) / 1_000
-              //   } seconds`
-              // );
-            } else {
-              // this.log(
-              //   `PEER ${orderBundle.order.type} order ${
-              //     orderBundle.id
-              //   }, late for ${
-              //     (overdueMS + this.NON_EXECUTION_WAIT_TIME_MS) / 1_000
-              //   } seconds`
-              // );
-              this.peerNonExecutionTimestampMS.delete(orderBundle.id);
-            }
-          }
-          return overdueMS > 0;
-        }
-        // it's not an unconditional market order, so the conditions should be checked
-        return undefined;
-      }
-    );
-    // if anything is undetermined, we check the blockchain for prices
-    const ordersToCheck = {
-      orders: new Array<Order>(),
-      ids: new Array<string>(),
-      idxInOrders: new Array<number>(),
-    };
-    if (isExecutable.some((x) => x == undefined)) {
-      let midPrice = await this.mktData!.getPerpetualMidPrice(this.symbol);
-      for (let i = 0; i < isExecutable.length; i++) {
-        if (isExecutable[i] == undefined) {
-          if (
-            this.openOrders[i].onChain &&
-            this.openOrders[i].order?.reduceOnly
-          ) {
-            if (this.traders.has(this.openOrders[i].traderAddr)) {
-              const side = this.traders.get(
-                this.openOrders[i].traderAddr
-              )?.side;
-              isExecutable[i] =
-                side !== CLOSED_SIDE && side !== this.openOrders[i].order.side;
-            } else {
-              isExecutable[i] = false;
-            }
-          } else if (
-            (this.openOrders[i].order?.side == BUY_SIDE &&
-              midPrice < this.openOrders[i].order?.limitPrice!) ||
-            (this.openOrders[i].order?.side == SELL_SIDE &&
-              midPrice > this.openOrders[i].order?.limitPrice!)
-          ) {
-            ordersToCheck.orders.push(this.openOrders[i].order);
-            ordersToCheck.ids.push(this.openOrders[i].id);
-            ordersToCheck.idxInOrders.push(i);
-            // isExecutable[i] = await this.orTool![i % this.orTool!.length].isTradeable(
-            //   this.openOrders[i].order,
-            //   this.openOrders[i].id,
-            //   ts,
-            //   submission.pxS2S3,
-            //   { rpcURL: await this.rpcManager.getRPC() }
-            // );
-          } else {
-            isExecutable[i] = false;
-          }
-        }
-      }
-      if (ordersToCheck.ids.length > 0) {
-        const executableBatch = await this.orTool![0].isTradeableBatch(
-          ordersToCheck.orders,
-          ordersToCheck.ids,
-          ts,
-          [
-            submission.pxS2S3[0],
-            submission.pxS2S3[1] ?? 0,
-            submission.submission.isMarketClosed[0],
-            submission.submission.isMarketClosed[1],
-          ],
-          { rpcURL: "https://x1-testnet.blockpi.network/v1/rpc/public" } // await this.rpcManager.getRPC() }
-        );
-        executableBatch.forEach((val, j) => {
-          isExecutable[ordersToCheck.idxInOrders[j]] = val;
-        });
-      }
-    }
-    return isExecutable;
-  }
-
-  /**
-   * execute collected orders. Removes executed or cancelled orders from list
-   * @returns statistics for execution
-   */
-  public async executeOrders(marketOnly: boolean): Promise<{
-    numOpen: number;
-    numExecuted: number;
-    numTraded: number;
-  }> {
-    if (this.orTool == undefined) {
-      throw Error("objects not initialized");
-    }
-    if (this.isExecuting || Date.now() < this.lastExecuteOrdersCall + 2_000) {
-      return {
-        numOpen: this.openOrders.length,
-        numExecuted: -1,
-        numTraded: 0,
-      };
-    }
-    this.moveNewOrdersToOrders();
-    let numExecuted = 0;
-    let numTraded = 0;
-    let isExecutable: (boolean | undefined)[];
-    let submission: {
-      submission: PriceFeedSubmission;
-      pxS2S3: [number, number | undefined];
-    };
-    this.lastExecuteOrdersCall = Date.now();
-    try {
-      //lock
-      this.isExecuting = true;
-      // get price submission
-      submission = await this.orTool[0].fetchPriceSubmissionInfoForPerpetual(
-        this.symbol
-      );
-      if (
-        submission.submission.isMarketClosed.some((x) => x) ||
-        !this.checkSubmissionsInSync(submission.submission.timestamps)
-      ) {
-        this.isExecuting = false;
-        return {
-          numOpen: this.openOrders.length,
-          numExecuted: numExecuted,
-          numTraded: numTraded,
-        };
-=======
     this.lastCall = Date.now();
     let attempts = 0;
     let successes = 0;
@@ -825,7 +329,6 @@
         successes += result.value ? 1 : 0;
       } else {
         console.log(`uncaught error: ${result.reason.toString()}`);
->>>>>>> c170fb18
       }
     }
 
@@ -848,174 +351,6 @@
     }
   }
 
-<<<<<<< HEAD
-    try {
-      // try to execute all executable ones we can handle in our executor tools
-      let executeIds: Map<number, string[]> = new Map(); // executor idx -> order ids
-      let executeIdxInOpenOrders: Array<number> = [];
-      for (
-        let k = 0;
-        k < this.openOrders.length &&
-        numExecuted < this.orTool.length * this.config.maxExecutionBatchSize;
-        k++
-      ) {
-        if (isExecutable[k]) {
-          numExecuted++;
-          let refIdx = numExecuted % this.orTool.length;
-          if (executeIds.get(refIdx) == undefined) {
-            executeIds.set(refIdx, [this.openOrders[k].id]);
-          } else {
-            executeIds.get(refIdx)!.push(this.openOrders[k].id);
-          }
-          // will try to execute
-          // this.log(
-          //   `${this.openOrders[k].order?.type} order ${this.openOrders[k].id} assigned to bot #${refIdx} in this batch:\n${this.openOrders[k].order.side} ${this.openOrders[k].order.quantity} @ ${this.openOrders[k].order.limitPrice}`
-          // );
-          executeIdxInOpenOrders.push(k);
-          this.openOrders[k].isLocked = true;
-        }
-      }
-
-      let txArray: ethers.ContractTransaction[] = [];
-      try {
-        let promiseArray: Array<Promise<ethers.ContractTransaction>> = [];
-        for (let idx = 0; idx < this.orTool!.length; idx++) {
-          let ids = executeIds.get(idx);
-          if (ids !== undefined && ids.length > 0) {
-            const ot = this.orTool![idx];
-            this.log(`bot: ${idx}, addr ${ot.getAddress()}, ids: ${ids}`);
-            promiseArray.push(
-              ot.executeOrders(
-                this.symbol,
-                ids,
-                this.earningsAddr,
-                submission.submission,
-                {
-                  gasLimit: 2_000_000 + 1_000_000 * (ids.length - 1),
-                  nonce: ot.getTransactionCount(),
-                  rpcURL: await this.rpcManager.getRPC(),
-                  splitTx: this.SPLIT_PX_UPDATE,
-                }
-              )
-            );
-          }
-        }
-
-        if (promiseArray.length > 0) {
-          this.log(`submitting txns...`);
-          txArray = await Promise.all(promiseArray);
-          try {
-            txArray.map((tx) =>
-              this.log({
-                hash: tx.hash,
-                nonce: tx.nonce,
-                from: tx.from,
-                value: tx.value
-                  ? `${ethers.utils.formatUnits(tx.value, "wei")} wei`
-                  : undefined,
-                gasPrice: tx.gasPrice
-                  ? `${ethers.utils.formatUnits(tx.gasPrice!, "gwei")} gwei`
-                  : undefined,
-                gasLimit: tx.gasLimit
-                  ? `${tx.gasLimit.toString()} gas`
-                  : undefined,
-              })
-            );
-          } catch (e) {
-            console.error(e);
-          }
-          this.log("txns submitted");
-        }
-      } catch (e: any) {
-        this.log(`error submitting txns`);
-        // txn may have still made it, so we wait a bit and check before throwing the error
-        setTimeout(async () => {
-          // check order status
-          for (let idx = 0; idx < this.orTool!.length; idx++) {
-            const ids = executeIds.get(idx);
-            if (ids && ids.length > 0) {
-              const status = await this.mktData!.getOrdersStatus(
-                this.symbol,
-                ids
-              );
-              for (let i = 0; i < status.length; i++) {
-                if (status[i] != OrderStatus.OPEN) {
-                  this.removedOrders.add(ids[i]);
-                } else {
-                  // definitely not executed - error was real, rethrow unless it's just gas price
-                  if ((e?.body as string)?.includes("gas price too low")) {
-                    this.openOrders.forEach((ob) => {
-                      if (ids.indexOf(ob.id) >= 0) {
-                        // in this txn: unlock
-                        ob.isLocked = false;
-                      }
-                    });
-                  } else {
-                    throw e;
-                  }
-                }
-              }
-            }
-          }
-        }, 10_000);
-      }
-      // release lock on the executor tool - then we check status and release lock on orders below
-      this.isExecuting = false;
-      // wait for all requests to go through and determine what was executed
-      for (let idx = 0; idx < txArray.length; idx++) {
-        let receipt: ethers.ContractReceipt;
-        try {
-          // console.log("waiting for block...");
-          receipt = await executeWithTimeout(
-            txArray[idx].wait(),
-            60_000,
-            "txn receipt timeout"
-          );
-          if (receipt.status != 1) {
-            this.log(`receipt indicates txn failed: ${txArray[idx].hash}`);
-            // transaction reverted, orders are probably still on the order book
-            // unless someone executed them, but then events will take care of it before next round
-            // which ids were executed by this bot?
-            const ids = new Set(executeIds.get(idx));
-            this.openOrders.forEach((ob) => {
-              if (ids.has(ob.id)) {
-                // in this txn: unlock
-                ob.isLocked = false;
-              }
-            });
-          } else {
-            // leave locked, events will take care of it
-            this.log(`receipt indicates txn success: ${txArray[idx].hash}`);
-            const ids = new Set(executeIds.get(idx));
-            this.openOrders = this.openOrders.filter((ob) => !ids.has(ob.id));
-            this.newOrders = this.newOrders.filter((ob) => !ids.has(ob.id));
-          }
-        } catch (e: any) {
-          // verifying txn failed - this is fine, events/regular refresh will remove or unlock as needed
-          this.log(
-            `could not fetch txn receipt: ${txArray[idx].hash} - checking status on-chain`
-          );
-          const ids = new Set(executeIds.get(idx));
-          for (const id of ids) {
-            const orderStatus = await this.mktData?.getOrderStatus(
-              this.symbol,
-              id
-            );
-            if (orderStatus === OrderStatus.OPEN) {
-              // order is still open - unlock it
-              this.openOrders.forEach((ob) => {
-                if (ob.id === id) {
-                  ob.isLocked = false;
-                }
-              });
-            }
-          }
-          if ((e?.reason as string) == "replaced") {
-            await sleep(5_000);
-          } else {
-            console.error(e);
-          }
-=======
   public async fundWallets(addressArray: string[]) {
     const provider =
       this.providers[Math.floor(Math.random() * this.providers.length)];
@@ -1054,7 +389,6 @@
               treasuryBalance
             )}; send funds to ${treasury.address}`
           );
->>>>>>> c170fb18
         }
       }
     }
